--- conflicted
+++ resolved
@@ -22,370 +22,13 @@
 
 /* project use */
 use utils;
-<<<<<<< HEAD
-
-/* crates use */
-use bio;
-use std::path::Path;
-
-/* standard use */
-use std;
-
-pub fn run(reads: &chimera::BadReadMap, filename: &str, split_suffix: &str) {
-    let split_name = &generate_split_name(filename, split_suffix);
-
-    let (raw_input, compression) = file::get_readable_file(filename);
-
-    let input = Box::new(raw_input);
-    let output = Box::new(file::get_output(split_name, compression));
-
-=======
 use chimera;
 use postdetection;
 
 pub fn run(reads: &chimera::BadReadMap, filename: &str, split_suffix: &str) {
->>>>>>> 59fd584e
     match utils::get_format(filename).unwrap() {
         utils::Format::Fasta => postdetection::fasta::Split::run(reads, filename, split_suffix),
         utils::Format::Fastq => postdetection::fastq::Split::run(reads, filename, split_suffix),
         _ => (),
     }
 }
-
-<<<<<<< HEAD
-fn generate_split_name(filename: &str, filterd_suffix: &str) -> String {
-    let path = Path::new(filename);
-    let mut filename = path.file_name().unwrap().to_str().unwrap().to_string();
-    
-    filename = filename.replacen(".", &format!("{}.", filterd_suffix), 1);
-
-    let mut buffer = path.to_path_buf();
-    buffer.set_file_name(filename);
-
-    return buffer.to_str().unwrap().to_string();
-}
-
-fn split_fasta<R: std::io::Read, W: std::io::Write>(
-    reads: &chimera::BadReadMap,
-    input: R,
-    output: W,
-) {
-    let reader = bio::io::fasta::Reader::new(input);
-    let mut writer = bio::io::fasta::Writer::new(output);
-
-    for r in reader.records() {
-        let record = r.expect("Trouble in fasta parsing process");
-        if reads.contains_key(record.id()) {
-            let (read_type, gap) = reads.get(record.id()).unwrap();
-
-            if *read_type == chimera::BadReadType::NotCovered {
-                continue;
-            }
-
-            if gap[0].begin != 0 {
-                if !write_fasta_record(&mut writer, &record, 0, 0, gap[0].begin as usize) {
-                    continue;
-                }
-            }
-
-            for (i, objects) in gap.windows(2).enumerate() {
-                if !write_fasta_record(
-                    &mut writer,
-                    &record,
-                    (i + 1) as u64,
-                    objects[0].end as usize,
-                    objects[1].begin as usize,
-                )
-                {
-                    continue;
-                }
-            }
-
-            if gap.last().unwrap().end as usize != record.seq().len() {
-                if !write_fasta_record(
-                    &mut writer,
-                    &record,
-                    gap.len() as u64,
-                    gap.last().unwrap().end as usize,
-                    record.seq().len(),
-                )
-                {
-                    continue;
-                }
-            }
-        } else {
-            writer.write_record(&record).unwrap();
-        }
-    }
-}
-
-fn split_fastq<R: std::io::Read, W: std::io::Write>(
-    reads: &chimera::BadReadMap,
-    input: R,
-    output: W,
-) {
-    let reader = bio::io::fastq::Reader::new(input);
-    let mut writer = bio::io::fastq::Writer::new(output);
-
-    for r in reader.records() {
-        let record = r.expect("Trouble in fasta parsing process");
-        if reads.contains_key(record.id()) {
-            let (read_type, gap) = reads.get(record.id()).unwrap();
-
-            if *read_type == chimera::BadReadType::NotCovered {
-                continue;
-            }
-
-            if gap[0].begin != 0 {
-                if !write_fastq_record(&mut writer, &record, 0, 0, gap[0].begin as usize) {
-                    continue;
-                }
-            }
-
-            for (i, objects) in gap.windows(2).enumerate() {
-                if !write_fastq_record(
-                    &mut writer,
-                    &record,
-                    (i + 1) as u64,
-                    objects[0].end as usize,
-                    objects[1].begin as usize,
-                )
-                {
-                    continue;
-                }
-            }
-
-            if gap.last().unwrap().end as usize != record.seq().len() {
-                if !write_fastq_record(
-                    &mut writer,
-                    &record,
-                    gap.len() as u64,
-                    gap.last().unwrap().end as usize,
-                    record.seq().len(),
-                )
-                {
-                    continue;
-                }
-            }
-        } else {
-            writer.write_record(&record).unwrap();
-        }
-    }
-}
-
-fn good_order(begin: usize, end: usize) -> (usize, usize) {
-    return if begin < end {
-        (begin, end)
-    } else {
-        (end, begin)
-    };
-}
-
-fn in_read(begin: usize, end: usize, length: usize) -> bool {
-    return begin > length || end > length;
-}
-
-fn write_fasta_record<W: std::io::Write>(
-    writer: &mut bio::io::fasta::Writer<W>,
-    record: &bio::io::fasta::Record,
-    id: u64,
-    begin: usize,
-    end: usize,
-) -> bool {
-    let (begin, end) = good_order(begin, end);
-
-    match in_read(begin, end, record.seq().len()) {
-        e @ true => return e,
-        false => (),
-    };
-
-    writer
-        .write_record(&bio::io::fasta::Record::with_attrs(
-            &format!("{}_{}", record.id(), id),
-            record.desc(),
-            &record.seq()[begin..end],
-        ))
-        .expect("Trouble durring fasta valid sequence writing");
-
-    return true;
-}
-
-fn write_fastq_record<W: std::io::Write>(
-    writer: &mut bio::io::fastq::Writer<W>,
-    record: &bio::io::fastq::Record,
-    id: u64,
-    begin: usize,
-    end: usize,
-) -> bool {
-    let (begin, end) = good_order(begin, end);
-
-    match in_read(begin, end, record.seq().len()) {
-        e @ true => return e,
-        false => (),
-    };
-
-    writer
-        .write_record(&bio::io::fastq::Record::with_attrs(
-            &format!("{}_{}", record.id(), id),
-            record.desc(),
-            &record.seq()[begin..end],
-            &record.qual()[begin..end],
-        ))
-        .expect("Trouble durring fasta valid sequence writing");
-
-    return true;
-}
-
-#[cfg(test)]
-mod test {
-
-    use super::*;
-
-    use std::collections::HashMap;
-
-    #[test]
-    fn split_name() {
-        assert_eq!(
-            generate_split_name("test.paf", "_test"),
-            "test_test.paf"
-        );
-        assert_eq!(
-            generate_split_name("test.paf.gz", "_test"),
-            "test_test.paf.gz"
-        );
-        assert_eq!(
-            generate_split_name("test.fasta", "_test"),
-            "test_test.fasta"
-        );
-        assert_eq!(
-            generate_split_name("../something/test.fasta", "_filtred"),
-            "../something/test_filtred.fasta"
-        );
-        assert_eq!(
-            generate_split_name("../something.other/test.fasta", "_filtred"),
-            "../something.other/test_filtred.fasta"
-        );
-    }
-
-    lazy_static! {
-        static ref REMOVE_READS: Box<chimera::BadReadMap> = {
-            let mut m = Box::new(HashMap::new());
-            m.insert(
-                "1".to_string(),
-                (
-                    chimera::BadReadType::Chimeric,
-                    vec![
-                        chimera::Interval { begin: 4, end: 9 },
-                        chimera::Interval { begin: 13, end: 18 },
-                    ],
-                ),
-            );
-            m
-        };
-    }
-
-    const FASTA_FILE: &'static [u8] = b">1
-ACTGGGGGGACTGGGGGGACTG
->2
-ACTG
->3
-ACTG
-";
-
-    const FASTA_FILE_SPLITED: &'static [u8] = b">1_0
-ACTG
->1_1
-ACTG
->1_2
-ACTG
->2
-ACTG
->3
-ACTG
-";
-
-    #[test]
-    fn fasta() {
-        let mut writer: Vec<u8> = Vec::new();
-
-        split_fasta(&REMOVE_READS, FASTA_FILE, &mut writer);
-
-        assert_eq!(writer, FASTA_FILE_SPLITED);
-    }
-
-    const FASTQ_FILE: &'static [u8] = b"@1
-ACTGGGGGGACTGGGGGGACTG
-+
-!!!!.....!!!!.....!!!!
-@2
-ACTG
-+
-!!!!
-@3
-ACTG
-+
-!!!!
-";
-
-    const FASTQ_FILE_SPLIT: &'static [u8] = b"@1_0
-ACTG
-+
-!!!!
-@1_1
-ACTG
-+
-!!!!
-@1_2
-ACTG
-+
-!!!!
-@2
-ACTG
-+
-!!!!
-@3
-ACTG
-+
-!!!!
-";
-
-    #[test]
-    fn fastq() {
-        let mut writer: Vec<u8> = Vec::new();
-
-        split_fastq(&REMOVE_READS, FASTQ_FILE, &mut writer);
-
-        assert_eq!(writer, FASTQ_FILE_SPLIT);
-    }
-
-    const SHORT_FASTA_FILE: &'static [u8] = b">1
-ACTGGGGGGACTG
->2
-ACTG
->3
-ACTG
-";
-
-    const SHORT_FASTA_FILE_SPLIT: &'static [u8] = b">1_0
-ACTG
->1_1
-ACTG
->2
-ACTG
->3
-ACTG
-";
-    #[test]
-    fn fasta_short() {
-        let mut writer: Vec<u8> = Vec::new();
-
-        split_fasta(&REMOVE_READS, SHORT_FASTA_FILE, &mut writer);
-
-        assert_eq!(writer, SHORT_FASTA_FILE_SPLIT);
-    }
-
-}
-=======
-/*
-*/
->>>>>>> 59fd584e
